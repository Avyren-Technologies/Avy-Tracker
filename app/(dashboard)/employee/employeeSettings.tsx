import React from 'react';
import {
  View,
  Text,
  TouchableOpacity,
  StyleSheet,
  ScrollView,
  Switch,
  Image,
  StatusBar,
  Platform,
  Alert,
  Modal,
  Animated,
  Dimensions,
} from "react-native";
import { LinearGradient } from "expo-linear-gradient";
import { Ionicons } from "@expo/vector-icons";
import { MaterialCommunityIcons } from "@expo/vector-icons";
import { useRouter } from "expo-router";
import AuthContext from "../../context/AuthContext";
import ThemeContext from "../../context/ThemeContext";
import axios from "axios";
import AsyncStorage from "@react-native-async-storage/async-storage";
import biometricAuthService, { BiometricSettings } from "../../utils/biometricAuth";

const { width, height } = Dimensions.get("window");

interface BaseSettingItem {
  icon: keyof typeof Ionicons.glyphMap | keyof typeof MaterialCommunityIcons.glyphMap;
  title: string;
  subtitle?: string;
}

interface ActionSettingItem extends BaseSettingItem {
  action: () => void;
  type?: never;
  value?: never;
  onChange?: never;
}

interface SwitchSettingItem extends BaseSettingItem {
  type: "switch";
  value: boolean;
  onChange: (value: boolean) => void;
  action?: never;
}

type SettingItem = ActionSettingItem | SwitchSettingItem;

interface SettingSection {
  title: string;
  items: SettingItem[];
}

export default function EmployeeSettings() {
  const { theme, toggleTheme } = ThemeContext.useTheme();
  const { user, logout, token } = AuthContext.useAuth();
  const router = useRouter();
  const [notifications, setNotifications] = React.useState(true);
  const [darkMode, setDarkMode] = React.useState(theme === "dark");
  const [profileImage, setProfileImage] = React.useState<string | null>(null);
  const [showLogoutModal, setShowLogoutModal] = React.useState(false);
  const [modalAnimation] = React.useState(new Animated.Value(0));
<<<<<<< HEAD
  const [faceRegistrationStatus, setFaceRegistrationStatus] = React.useState<{
    registered: boolean;
    enabled: boolean;
    loading: boolean;
  }>({ registered: false, enabled: true, loading: true });
=======
  const [biometricSettings, setBiometricSettings] = React.useState<BiometricSettings>({
    enabled: false,
    required: false,
  });
  const [biometricAvailable, setBiometricAvailable] = React.useState(false);
  const [biometricType, setBiometricType] = React.useState<string>('');
  const [mfaEnabled, setMfaEnabled] = React.useState(false);
  const [mfaLoading, setMfaLoading] = React.useState(false);

  // Animation refs
  const floatingShapesAnim = React.useRef(new Animated.Value(0)).current;

  // Theme-based colors
  const colors = {
    // Light theme colors
    light: {
      primary: "#3B82F6", // Blue-500
      secondary: "#0EA5E9", // Sky-500
      accent: "#6366F1", // Indigo-500
      background: "#F8FAFC", // Slate-50
      surface: "#FFFFFF", // White
      card: "#FFFFFF", // White
      text: "#0F172A", // Slate-900
      textSecondary: "#475569", // Slate-600
      textTertiary: "#64748B", // Slate-500
      border: "#E2E8F0", // Slate-200
      success: "#10B981", // Emerald-500
      warning: "#F59E0B", // Amber-500
      error: "#EF4444", // Red-500
      info: "#3B82F6", // Blue-500
    },
    // Dark theme colors
    dark: {
      primary: "#60A5FA", // Blue-400
      secondary: "#38BDF8", // Sky-400
      accent: "#818CF8", // Indigo-400
      background: "#0F172A", // Slate-900
      surface: "#1E293B", // Slate-800
      card: "#1E293B", // Slate-800
      text: "#F8FAFC", // Slate-50
      textSecondary: "#CBD5E1", // Slate-300
      textTertiary: "#94A3B8", // Slate-400
      border: "#334155", // Slate-700
      success: "#34D399", // Emerald-400
      warning: "#FBBF24", // Amber-400
      error: "#F87171", // Red-400
      info: "#60A5FA", // Blue-400
    },
  };

  const currentColors = colors[theme];
>>>>>>> cebe7cc2

  React.useEffect(() => {
    setDarkMode(theme === "dark");

    // Floating shapes animation
    Animated.loop(
      Animated.timing(floatingShapesAnim, {
        toValue: 1,
        duration: 12000,
        useNativeDriver: true,
      })
    ).start();
  }, [theme]);

  React.useEffect(() => {
    if (user?.id) {
      fetchProfileImage();
<<<<<<< HEAD
      fetchFaceRegistrationStatus();
=======
      fetchMFAStatus();
>>>>>>> cebe7cc2
    }
  }, [user?.id]);

  React.useEffect(() => {
    checkBiometricAvailability();
    loadBiometricSettings();
  }, []);

  React.useEffect(() => {
    if (showLogoutModal) {
      Animated.timing(modalAnimation, {
        toValue: 1,
        duration: 300,
        useNativeDriver: true,
      }).start();
    } else {
      Animated.timing(modalAnimation, {
        toValue: 0,
        duration: 200,
        useNativeDriver: true,
      }).start();
    }
  }, [showLogoutModal]);

  const fetchProfileImage = async () => {
    try {
      const response = await axios.get(
        `${process.env.EXPO_PUBLIC_API_URL}/api/users/profile-image/${user?.id}`,
        { headers: { Authorization: `Bearer ${token}` } }
      );
      if (response.data.image) {
        setProfileImage(response.data.image);
      }
    } catch (error) {
      console.error("Error fetching profile image:", error);
    }
  };

<<<<<<< HEAD
  const fetchFaceRegistrationStatus = async () => {
    try {
      setFaceRegistrationStatus(prev => ({ ...prev, loading: true }));
      const response = await axios.get(
        `${process.env.EXPO_PUBLIC_API_URL}/api/face-verification/status`,
        { headers: { Authorization: `Bearer ${token}` } }
      );

      // CRITICAL FIX: Handle both old and new API response formats
      const faceRegistered = response.data.face_registered !== undefined 
        ? response.data.face_registered 
        : response.data.registered || false;
      
      const faceEnabled = response.data.face_enabled !== undefined 
        ? response.data.face_enabled 
        : response.data.enabled !== false;

      setFaceRegistrationStatus({
        registered: faceRegistered,
        enabled: faceEnabled,
        loading: false
      });
      
      console.log('✅ Face registration status updated:', {
        registered: faceRegistered,
        enabled: faceEnabled,
        apiResponse: response.data
      });
    } catch (error) {
      console.error("Error fetching face registration status:", error);
      setFaceRegistrationStatus(prev => ({ ...prev, loading: false }));
=======
  const fetchMFAStatus = async () => {
    try {
      const response = await axios.get(
        `${process.env.EXPO_PUBLIC_API_URL}/auth/mfa-status`,
        { headers: { Authorization: `Bearer ${token}` } }
      );
      setMfaEnabled(response.data.enabled || false);
    } catch (error) {
      console.error("Error fetching MFA status:", error);
>>>>>>> cebe7cc2
    }
  };

  const handleThemeToggle = (value: boolean) => {
    setDarkMode(value);
    toggleTheme();
  };

<<<<<<< HEAD
  const handleFaceRegistration = () => {
    router.push("/(dashboard)/employee/face-registration" as any);
  };

  const handleFaceConfiguration = () => {
    router.push("/(dashboard)/employee/face-configuration" as any);
  };

  const handleFaceSetup = () => {
    if (faceRegistrationStatus.registered) {
      handleFaceConfiguration();
    } else {
      handleFaceRegistration();
    }
  };

  // Deep linking handler for face configuration
  React.useEffect(() => {
    const handleDeepLink = async () => {
      try {
        // Check if there's a deep link parameter for face configuration
        const deepLinkAction = await AsyncStorage.getItem('deepLink_faceConfiguration');
        if (deepLinkAction) {
          await AsyncStorage.removeItem('deepLink_faceConfiguration');

          // Wait for face registration status to load
          if (!faceRegistrationStatus.loading) {
            if (deepLinkAction === 'configure' && faceRegistrationStatus.registered) {
              handleFaceConfiguration();
            } else if (deepLinkAction === 'register' && !faceRegistrationStatus.registered) {
              handleFaceRegistration();
            } else if (deepLinkAction === 'setup') {
              // Handle 'setup' action by calling handleFaceSetup which determines the right action
              handleFaceSetup();
            }
          }
        }
      } catch (error) {
        console.error('Error handling deep link:', error);
      }
    };

    handleDeepLink();
  }, [faceRegistrationStatus.loading, faceRegistrationStatus.registered]);
=======
  const checkBiometricAvailability = async () => {
    try {
      console.log('Checking biometric availability...');
      
      const isAvailable = await biometricAuthService.isBiometricAvailable();
      console.log('Biometric available:', isAvailable);
      setBiometricAvailable(isAvailable);
      
      if (isAvailable) {
        const type = await biometricAuthService.getPrimaryBiometricType();
        console.log('Primary biometric type:', type);
        setBiometricType(type);
      } else {
        console.log('Biometric not available - checking supported types...');
        const supportedTypes = await biometricAuthService.getSupportedBiometricTypes();
        console.log('Supported biometric types:', supportedTypes);
      }
    } catch (error) {
      console.error('Error checking biometric availability:', error);
    }
  };

  const loadBiometricSettings = async () => {
    try {
      const settings = await biometricAuthService.getBiometricSettings();
      setBiometricSettings(settings);
    } catch (error) {
      console.error('Error loading biometric settings:', error);
    }
  };

  const handleBiometricToggle = async (enabled: boolean) => {
    try {
      console.log('Biometric toggle requested:', enabled);
      
      if (enabled) {
        // Test biometric authentication before enabling (allow setup mode)
        const result = await biometricAuthService.authenticateUser(
          'Authenticate to enable biometric login',
          true // allowSetup = true for initial setup
        );
        
        console.log('Biometric authentication result:', result);
        
        if (result.success) {
          await biometricAuthService.setBiometricEnabled(true);
          setBiometricSettings(prev => ({ ...prev, enabled: true }));
          console.log('Biometric authentication enabled successfully');
        } else {
          console.log('Biometric authentication failed:', result.error);
          Alert.alert('Authentication Failed', result.error || 'Please try again');
        }
      } else {
        await biometricAuthService.setBiometricEnabled(false);
        setBiometricSettings(prev => ({ ...prev, enabled: false, required: false }));
        console.log('Biometric authentication disabled');
      }
    } catch (error) {
      console.error('Error toggling biometric:', error);
      Alert.alert('Error', 'Failed to update biometric settings');
    }
  };

  const handleBiometricRequiredToggle = async (required: boolean) => {
    try {
      console.log('Biometric required toggle requested:', required);
      
      if (required) {
        // Test biometric authentication before requiring it (allow setup mode)
        const result = await biometricAuthService.authenticateUser(
          'Authenticate to require biometric login',
          true // allowSetup = true for setup
        );
        
        console.log('Biometric required authentication result:', result);
        
        if (result.success) {
          await biometricAuthService.setBiometricRequired(true);
          setBiometricSettings(prev => ({ ...prev, required: true }));
          console.log('Biometric authentication required enabled');
        } else {
          console.log('Biometric required authentication failed:', result.error);
          Alert.alert('Authentication Failed', result.error || 'Please try again');
        }
      } else {
        await biometricAuthService.setBiometricRequired(false);
        setBiometricSettings(prev => ({ ...prev, required: false }));
        console.log('Biometric authentication required disabled');
      }
    } catch (error) {
      console.error('Error toggling biometric required:', error);
      Alert.alert('Error', 'Failed to update biometric settings');
    }
  };

  const handleMFAToggle = async (enabled: boolean) => {
    if (!user?.id) return;
    
    setMfaLoading(true);
    try {
      const response = await axios.post(
        `${process.env.EXPO_PUBLIC_API_URL}/auth/setup-mfa`,
        {
          userId: user.id,
          enable: enabled
        },
        { headers: { Authorization: `Bearer ${token}` } }
      );
      
      if (response.data.message) {
        setMfaEnabled(enabled);
        Alert.alert(
          'Success', 
          `MFA ${enabled ? 'enabled' : 'disabled'} successfully`,
          [{ text: 'OK' }]
        );
      }
    } catch (error: any) {
      console.error('Error updating MFA:', error);
      Alert.alert(
        'Error', 
        error.response?.data?.error || 'Failed to update MFA settings'
      );
    } finally {
      setMfaLoading(false);
    }
  };

  const getBiometricIcon = (type: string): keyof typeof MaterialCommunityIcons.glyphMap => {
    switch (type) {
      case 'fingerprint':
        return 'fingerprint';
      case 'face':
        return 'face-recognition';
      case 'iris':
        return 'eye';
      default:
        return 'fingerprint';
    }
  };
>>>>>>> cebe7cc2

  const settingsSections: SettingSection[] = [
    {
      title: "Account",
      items: [
        {
          icon: "person-outline",
          title: "Edit Profile",
          action: () => router.push("/employee/settings/editProfile"),
        },
        {
          icon: "lock-closed-outline",
          title: "Change Password",
          action: () => router.push("/employee/settings/changePassword"),
        },
        {
          icon: "notifications-outline",
          title: "Notifications",
          type: "switch",
          value: notifications,
          onChange: setNotifications,
        },
      ],
    },
    {
      title: "Security",
      items: [
        {
          icon: faceRegistrationStatus.registered ? "shield-checkmark-outline" : "shield-outline",
          title: faceRegistrationStatus.registered ? "Face Configuration" : "Set Up Face Verification",
          subtitle: faceRegistrationStatus.loading
            ? "Loading..."
            : faceRegistrationStatus.registered
              ? "Manage your face profile and settings"
              : "Secure your shifts with face verification",
          action: handleFaceSetup,
        },
      ],
    },
    {
      title: "Preferences",
      items: [
        {
          icon: "moon-outline",
          title: "Dark Mode",
          type: "switch",
          value: darkMode,
          onChange: handleThemeToggle,
        },
      ],
    },
    {
      title: "Security",
      items: [
        {
          icon: getBiometricIcon(biometricType),
          title: biometricAuthService.getBiometricTypeName(biometricType) + " Authentication",
          subtitle: biometricAvailable ? "Use biometric authentication for login" : "Biometric authentication not available",
          type: "switch",
          value: biometricSettings.enabled,
          onChange: handleBiometricToggle,
        },
        ...(biometricSettings.enabled ? [{
          icon: "shield-checkmark-outline" as keyof typeof Ionicons.glyphMap,
          title: "Require Biometric Login",
          subtitle: "Always require biometric authentication to access the app",
          type: "switch" as const,
          value: biometricSettings.required,
          onChange: handleBiometricRequiredToggle,
        }] : []),
        {
          icon: "two-factor-authentication",
          title: "Two-Factor Authentication",
          subtitle: "Use email verification codes for additional security",
          type: "switch",
          value: mfaEnabled,
          onChange: handleMFAToggle,
        },
      ],
    },
    {
      title: "Support",
      items: [
        {
          icon: "help-circle-outline",
          title: "Help Center",
          action: () => router.push("/employee/settings/help"),
        },
        {
          icon: "chatbox-outline",
          title: "Contact Support",
          action: () => router.push("/employee/settings/support"),
        },
        {
          icon: "document-text-outline",
          title: "Terms & Privacy",
          action: () => router.push("/employee/settings/terms"),
        },
      ],
    },
  ];

  const handleLogout = () => {
    setShowLogoutModal(true);
  };

  const confirmLogout = async () => {
    setShowLogoutModal(false);
    try {
      await logout();
      router.replace("/(auth)/signin");
    } catch (error) {
      console.error("Error during logout:", error);
      router.replace("/(auth)/signin");
    }
  };

  const floatingOffset = floatingShapesAnim.interpolate({
    inputRange: [0, 1],
    outputRange: [0, 20],
  });

  return (
    <>
      <StatusBar
        barStyle={theme === "dark" ? "light-content" : "dark-content"}
        backgroundColor={currentColors.background}
        translucent={true}
        animated={true}
      />

      <View style={{ flex: 1, backgroundColor: currentColors.background }}>
        {/* Main background */}
        <View
          style={{
            position: "absolute",
            top: 0,
            left: 0,
            right: 0,
            bottom: 0,
          }}
        >
          {/* Subtle gradient overlay */}
          <LinearGradient
            colors={[
              currentColors.background,
              theme === "dark"
                ? "rgba(59, 130, 246, 0.05)"
                : "rgba(59, 130, 246, 0.02)",
              currentColors.background,
            ]}
            style={{
              position: "absolute",
              top: 0,
              left: 0,
              right: 0,
              bottom: 0,
            }}
            start={{ x: 0, y: 0 }}
            end={{ x: 1, y: 1 }}
          />

          {/* Floating geometric shapes */}
          <View
            style={{
              position: "absolute",
              top: 0,
              left: 0,
              right: 0,
              bottom: 0,
            }}
          >
            {/* Blue circle */}
            <Animated.View
              style={{
                position: "absolute",
                top: height * 0.15,
                right: width * 0.1,
                width: 60,
                height: 60,
                borderRadius: 30,
                backgroundColor: currentColors.primary,
                opacity: 0.15,
                transform: [{ translateY: floatingOffset }],
              }}
            />
<<<<<<< HEAD
          </TouchableOpacity>
          <Text
            className={`text-xl font-bold ${theme === "dark" ? "text-white" : "text-gray-900"
              }`}
          >
            Settings
          </Text>
          <View style={{ width: 40 }} />
        </View>
      </LinearGradient>

      <View
        className={`mx-4 mt-4 p-4 rounded-2xl ${theme === "dark" ? "bg-gray-800" : "bg-white"
          }`}
        style={styles.profileCard}
      >
        <View className="flex-row items-center">
          <View className="relative">
            {profileImage ? (
              <Image
                source={{ uri: `data:image/jpeg;base64,${profileImage}` }}
                className="w-20 h-20 rounded-full"
                style={styles.profileImage}
              />
            ) : (
              <View
                className="w-20 h-20 rounded-full bg-blue-500 items-center justify-center"
                style={styles.profileImage}
              >
                <Text className="text-white text-3xl font-bold">
                  {user?.name?.charAt(0).toUpperCase()}
                </Text>
              </View>
            )}
            <View
              className="absolute bottom-0 right-0 w-6 h-6 rounded-full bg-green-500 border-2 border-white"
              style={styles.statusDot}
            />
          </View>
          <View className="ml-4 flex-1">
            <Text
              className={`text-xl font-bold mb-1 ${theme === "dark" ? "text-white" : "text-gray-900"
                }`}
              numberOfLines={1}
=======

            {/* Sky square */}
            <Animated.View
              style={{
                position: "absolute",
                bottom: height * 0.25,
                left: width * 0.1,
                width: 40,
                height: 40,
                borderRadius: 8,
                backgroundColor: currentColors.secondary,
                opacity: 0.2,
                transform: [
                  {
                    translateY: floatingOffset.interpolate({
                      inputRange: [0, 1],
                      outputRange: [0, -15],
                    }),
                  },
                ],
              }}
            />

            {/* Indigo triangle */}
            <Animated.View
              style={{
                position: "absolute",
                top: height * 0.6,
                right: width * 0.2,
                width: 0,
                height: 0,
                borderLeftWidth: 20,
                borderRightWidth: 20,
                borderBottomWidth: 35,
                borderLeftColor: "transparent",
                borderRightColor: "transparent",
                borderBottomColor: currentColors.accent,
                opacity: 0.1,
                transform: [
                  {
                    translateY: floatingOffset.interpolate({
                      inputRange: [0, 1],
                      outputRange: [0, 10],
                    }),
                  },
                ],
              }}
            />
          </View>
        </View>

        {/* Header */}
        <LinearGradient
          colors={[currentColors.surface, currentColors.background]}
          style={[
            styles.headerGradient,
            {
              paddingTop: Platform.OS === "ios" ? 44 : StatusBar.currentHeight,
              paddingBottom: 16,
              shadowColor: currentColors.primary,
              shadowOffset: { width: 0, height: 4 },
              shadowOpacity: 0.1,
              shadowRadius: 8,
              elevation: 5,
            },
          ]}
        >
          <View
            style={{
              flexDirection: "row",
              alignItems: "center",
              justifyContent: "space-between",
              paddingHorizontal: 16,
            }}
          >
            <TouchableOpacity
              onPress={() => router.back()}
              style={{
                width: 40,
                height: 40,
                borderRadius: 20,
                backgroundColor:
                  theme === "dark"
                    ? "rgba(59, 130, 246, 0.2)"
                    : "rgba(59, 130, 246, 0.1)",
                alignItems: "center",
                justifyContent: "center",
                borderWidth: 1,
                borderColor: currentColors.border,
              }}
>>>>>>> cebe7cc2
            >
              <Ionicons
                name="arrow-back"
                size={20}
                color={currentColors.primary}
              />
            </TouchableOpacity>
            <Text
<<<<<<< HEAD
              className={`text-sm ${theme === "dark" ? "text-gray-400" : "text-gray-600"
                }`}
              numberOfLines={1}
=======
              style={{
                fontSize: 20,
                fontWeight: "700",
                color: currentColors.text,
                textShadowColor:
                  theme === "dark"
                    ? "rgba(0, 0, 0, 0.5)"
                    : "rgba(255, 255, 255, 0.8)",
                textShadowOffset: { width: 0, height: 1 },
                textShadowRadius: 2,
              }}
>>>>>>> cebe7cc2
            >
              Settings
            </Text>
            <View style={{ width: 40 }} />
          </View>
        </LinearGradient>

        {/* Profile Card */}
        <View
          style={[
            styles.profileCard,
            {
              backgroundColor: currentColors.surface,
              borderWidth: 1,
              borderColor: currentColors.border,
              shadowColor: currentColors.primary,
              shadowOffset: { width: 0, height: 4 },
              shadowOpacity: 0.1,
              shadowRadius: 8,
              elevation: 5,
              margin: 16,
              marginTop: 16,
              padding: 16,
              borderRadius: 16,
            },
          ]}
        >
          <View style={{ flexDirection: "row", alignItems: "center" }}>
            <View style={{ position: "relative" }}>
              {profileImage ? (
                <Image
                  source={{ uri: `data:image/jpeg;base64,${profileImage}` }}
                  style={[
                    styles.profileImage,
                    {
                      width: 80,
                      height: 80,
                      borderRadius: 40,
                      borderWidth: 3,
                      borderColor: currentColors.primary,
                    },
                  ]}
                />
              ) : (
                <View
                  style={[
                    styles.profileImage,
                    {
                      width: 80,
                      height: 80,
                      borderRadius: 40,
                      backgroundColor: currentColors.primary,
                      alignItems: "center",
                      justifyContent: "center",
                      borderWidth: 3,
                      borderColor: currentColors.secondary,
                    },
                  ]}
                >
                  <Text
                    style={{ color: "white", fontSize: 32, fontWeight: "bold" }}
                  >
                    {user?.name?.charAt(0).toUpperCase()}
                  </Text>
                </View>
              )}
              <View
<<<<<<< HEAD
                className={`px-2 py-1 rounded-full ${theme === "dark" ? "bg-blue-900/50" : "bg-blue-100"
                  }`}
              >
                <Text
                  className={`text-xs ${theme === "dark" ? "text-blue-300" : "text-blue-800"
                    }`}
=======
                style={[
                  styles.statusDot,
                  {
                    position: "absolute",
                    bottom: 0,
                    right: 0,
                    width: 24,
                    height: 24,
                    borderRadius: 12,
                    backgroundColor: currentColors.success,
                    borderWidth: 3,
                    borderColor: currentColors.surface,
                  },
                ]}
              />
            </View>
            <View style={{ marginLeft: 16, flex: 1 }}>
              <Text
                style={{
                  fontSize: 20,
                  fontWeight: "bold",
                  marginBottom: 4,
                  color: currentColors.text,
                }}
                numberOfLines={1}
              >
                {user?.name}
              </Text>
              <Text
                style={{
                  fontSize: 14,
                  color: currentColors.textSecondary,
                }}
                numberOfLines={1}
              >
                {user?.email}
              </Text>
              <View
                style={{
                  flexDirection: "row",
                  alignItems: "center",
                  marginTop: 8,
                }}
              >
                <View
                  style={{
                    paddingHorizontal: 8,
                    paddingVertical: 4,
                    borderRadius: 12,
                    backgroundColor:
                      theme === "dark"
                        ? "rgba(59, 130, 246, 0.2)"
                        : "rgba(59, 130, 246, 0.1)",
                    borderWidth: 1,
                    borderColor: currentColors.primary,
                  }}
>>>>>>> cebe7cc2
                >
                  <Text
                    style={{
                      fontSize: 12,
                      color: currentColors.primary,
                      fontWeight: "600",
                    }}
                  >
                    {user?.role?.toUpperCase()}
                  </Text>
                </View>
              </View>
            </View>
          </View>
        </View>

<<<<<<< HEAD
      <ScrollView className="flex-1 px-4" showsVerticalScrollIndicator={false}>
        {settingsSections.map((section, index) => (
          <View key={index} style={styles.section}>
            <Text
              className={`text-sm font-semibold mb-2 px-1 ${theme === "dark" ? "text-gray-400" : "text-gray-500"
                }`}
            >
              {section.title}
            </Text>
            <View
              className={`rounded-2xl overflow-hidden ${theme === "dark" ? "bg-gray-800" : "bg-white"
                }`}
              style={styles.sectionCard}
            >
              {section.items.map((item, itemIndex) => (
                <TouchableOpacity
                  key={itemIndex}
                  className={`flex-row items-center justify-between p-4 ${itemIndex < section.items.length - 1 ? "border-b" : ""
                    } ${theme === "dark" ? "border-gray-700" : "border-gray-100"
                    }`}
                  onPress={"action" in item ? item.action : undefined}
                  style={styles.settingItem}
                >
                  <View className="flex-row items-center flex-1">
                    <View
                      className={`w-8 h-8 rounded-full items-center justify-center ${theme === "dark" ? "bg-gray-700" : "bg-gray-100"
                        }`}
                    >
                      <Ionicons
                        name={item.icon}
                        size={20}
                        color={theme === "dark" ? "#FFFFFF" : "#374151"}
                      />
                    </View>
                    <View className="ml-3 flex-1">
                      <Text
                        className={`text-base font-medium ${theme === "dark" ? "text-white" : "text-gray-900"
                          }`}
                      >
                        {item.title}
                      </Text>
                      {item.subtitle && (
                        <Text
                          className={`text-sm mt-0.5 ${theme === "dark" ? "text-gray-400" : "text-gray-500"
                            }`}
=======
        <ScrollView
          style={{ flex: 1, paddingHorizontal: 16 }}
          showsVerticalScrollIndicator={false}
        >
          {settingsSections.map((section, index) => (
            <View key={index} style={styles.section}>
              <Text
                style={{
                  fontSize: 14,
                  fontWeight: "600",
                  marginBottom: 8,
                  paddingHorizontal: 4,
                  color: currentColors.textSecondary,
                }}
              >
                {section.title}
              </Text>
              <View
                style={[
                  styles.sectionCard,
                  {
                    borderRadius: 16,
                    overflow: "hidden",
                    backgroundColor: currentColors.surface,
                    borderWidth: 1,
                    borderColor: currentColors.border,
                    shadowColor: currentColors.primary,
                    shadowOffset: { width: 0, height: 2 },
                    shadowOpacity: 0.1,
                    shadowRadius: 4,
                    elevation: 3,
                  },
                ]}
              >
                {section.items.map((item, itemIndex) => (
                  <TouchableOpacity
                    key={itemIndex}
                    style={[
                      styles.settingItem,
                      {
                        flexDirection: "row",
                        alignItems: "center",
                        justifyContent: "space-between",
                        padding: 16,
                        borderBottomWidth:
                          itemIndex < section.items.length - 1 ? 1 : 0,
                        borderBottomColor: currentColors.border,
                        backgroundColor: "transparent",
                      },
                    ]}
                    onPress={"action" in item ? item.action : undefined}
                  >
                    <View
                      style={{
                        flexDirection: "row",
                        alignItems: "center",
                        flex: 1,
                      }}
                    >
                      <View
                        style={{
                          width: 36,
                          height: 36,
                          borderRadius: 18,
                          alignItems: "center",
                          justifyContent: "center",
                          backgroundColor:
                            theme === "dark"
                              ? "rgba(59, 130, 246, 0.2)"
                              : "rgba(59, 130, 246, 0.1)",
                          borderWidth: 1,
                          borderColor: currentColors.primary,
                        }}
                      >
                        {Object.keys(MaterialCommunityIcons.glyphMap).includes(item.icon) ? (
                          <MaterialCommunityIcons
                            name={item.icon as keyof typeof MaterialCommunityIcons.glyphMap}
                            size={18}
                            color={currentColors.primary}
                          />
                        ) : (
                          <Ionicons
                            name={item.icon as keyof typeof Ionicons.glyphMap}
                            size={18}
                            color={currentColors.primary}
                          />
                        )}
                      </View>
                      <View style={{ marginLeft: 12, flex: 1 }}>
                        <Text
                          style={{
                            fontSize: 16,
                            fontWeight: "500",
                            color: currentColors.text,
                          }}
>>>>>>> cebe7cc2
                        >
                          {item.title}
                        </Text>
                        {!("type" in item) && item.subtitle && (
                          <Text
                            style={{
                              fontSize: 14,
                              marginTop: 2,
                              color: currentColors.textSecondary,
                            }}
                          >
                            {item.subtitle}
                          </Text>
                        )}
                      </View>
                    </View>
                    {item.type === "switch" ? (
                      <Switch
                        value={item.value}
                        onValueChange={item.onChange}
                        trackColor={{
                          false: currentColors.border,
                          true: currentColors.primary,
                        }}
                        thumbColor={
                          item.value
                            ? currentColors.surface
                            : currentColors.textTertiary
                        }
                        ios_backgroundColor={currentColors.border}
                      />
                    ) : (
                      <Ionicons
                        name="chevron-forward"
                        size={20}
                        color={currentColors.textSecondary}
                      />
                    )}
                  </TouchableOpacity>
                ))}
              </View>
            </View>
          ))}

          <TouchableOpacity
            style={[
              styles.logoutButton,
              {
                marginHorizontal: 16,
                marginVertical: 24,
                padding: 16,
                borderRadius: 16,
                backgroundColor: currentColors.error,
                flexDirection: "row",
                alignItems: "center",
                justifyContent: "center",
                shadowColor: currentColors.error,
                shadowOffset: { width: 0, height: 4 },
                shadowOpacity: 0.3,
                shadowRadius: 8,
                elevation: 6,
              },
            ]}
            onPress={handleLogout}
          >
            <Ionicons name="log-out-outline" size={24} color="#FFFFFF" />
            <Text
              style={{
                color: "white",
                fontWeight: "600",
                fontSize: 18,
                marginLeft: 8,
              }}
            >
              Logout
            </Text>
          </TouchableOpacity>
          <View style={{ alignItems: "center", marginBottom: 32 }}>
            <Text style={{ color: currentColors.textSecondary, fontSize: 14 }}>
              Version {process.env.EXPO_PUBLIC_APP_VERSION}
            </Text>
          </View>
        </ScrollView>

<<<<<<< HEAD
        <TouchableOpacity
          className="mx-4 my-6 p-4 rounded-2xl bg-red-500 flex-row items-center justify-center"
          style={styles.logoutButton}
          onPress={handleLogout}
        >
          <Ionicons name="log-out-outline" size={24} color="#FFFFFF" />
          <Text className="text-white font-semibold text-lg ml-2">Logout</Text>
        </TouchableOpacity>
        <View className="items-center mb-8">
          <Text className="text-gray-500 text-sm">
            Version {process.env.EXPO_PUBLIC_APP_VERSION}
          </Text>
        </View>
      </ScrollView>

      <Modal
        visible={showLogoutModal}
        transparent
        animationType="none"
        onRequestClose={() => setShowLogoutModal(false)}
      >
        <Animated.View
          style={[
            styles.modalOverlay,
            {
              opacity: modalAnimation,
              backgroundColor: 'rgba(0, 0, 0, 0.5)',
            }
          ]}
=======
        <Modal
          visible={showLogoutModal}
          transparent
          animationType="none"
          onRequestClose={() => setShowLogoutModal(false)}
>>>>>>> cebe7cc2
        >
          <Animated.View
            style={[
              styles.modalOverlay,
              {
                opacity: modalAnimation,
                backgroundColor: "rgba(0, 0, 0, 0.5)",
              },
            ]}
          >
            <Animated.View
              style={[
                styles.modalContainer,
                {
                  opacity: modalAnimation,
                  transform: [
                    {
                      scale: modalAnimation.interpolate({
                        inputRange: [0, 1],
                        outputRange: [0.9, 1],
                      }),
                    },
                  ],
                  backgroundColor: currentColors.surface,
                  borderWidth: 1,
                  borderColor: currentColors.border,
                },
              ]}
            >
              <View style={{ alignItems: "center", marginBottom: 8 }}>
                <View
                  style={{
                    width: 64,
                    height: 64,
                    borderRadius: 32,
                    backgroundColor:
                      theme === "dark"
                        ? "rgba(239, 68, 68, 0.2)"
                        : "rgba(239, 68, 68, 0.1)",
                    alignItems: "center",
                    justifyContent: "center",
                    marginBottom: 16,
                    borderWidth: 2,
                    borderColor: currentColors.error,
                  }}
                >
                  <Ionicons
                    name="log-out-outline"
                    size={32}
                    color={currentColors.error}
                  />
                </View>
                <Text
                  style={{
                    fontSize: 20,
                    fontWeight: "bold",
                    color: currentColors.text,
                  }}
                >
                  Logout Confirmation
                </Text>
              </View>
<<<<<<< HEAD
              <Text className={`text-xl font-bold ${theme === "dark" ? "text-white" : "text-gray-900"}`}>
                Logout Confirmation
              </Text>
            </View>

            <Text className={`text-center my-4 px-4 ${theme === "dark" ? "text-gray-300" : "text-gray-600"}`}>
              Are you sure you want to logout from your account?
            </Text>

            <View className="flex-row mt-2 px-2">
              <TouchableOpacity
                onPress={() => setShowLogoutModal(false)}
                className={`flex-1 py-3 mr-2 rounded-xl ${theme === "dark" ? "bg-gray-700" : "bg-gray-200"}`}
              >
                <Text className={`text-center font-semibold ${theme === "dark" ? "text-white" : "text-gray-800"}`}>
                  Cancel
                </Text>
              </TouchableOpacity>

              <TouchableOpacity
                onPress={confirmLogout}
                className="flex-1 py-3 ml-2 rounded-xl bg-red-500"
=======

              <Text
                style={{
                  textAlign: "center",
                  marginVertical: 16,
                  paddingHorizontal: 16,
                  color: currentColors.textSecondary,
                  fontSize: 16,
                  lineHeight: 22,
                }}
              >
                Are you sure you want to logout from your account?
              </Text>

              <View
                style={{
                  flexDirection: "row",
                  marginTop: 8,
                  paddingHorizontal: 8,
                }}
>>>>>>> cebe7cc2
              >
                <TouchableOpacity
                  onPress={() => setShowLogoutModal(false)}
                  style={{
                    flex: 1,
                    paddingVertical: 12,
                    marginRight: 8,
                    borderRadius: 12,
                    backgroundColor: currentColors.border,
                    alignItems: "center",
                  }}
                >
                  <Text
                    style={{
                      textAlign: "center",
                      fontWeight: "600",
                      color: currentColors.text,
                      fontSize: 16,
                    }}
                  >
                    Cancel
                  </Text>
                </TouchableOpacity>

                <TouchableOpacity
                  onPress={confirmLogout}
                  style={{
                    flex: 1,
                    paddingVertical: 12,
                    marginLeft: 8,
                    borderRadius: 12,
                    backgroundColor: currentColors.error,
                    alignItems: "center",
                  }}
                >
                  <Text
                    style={{
                      textAlign: "center",
                      color: "white",
                      fontWeight: "600",
                      fontSize: 16,
                    }}
                  >
                    Logout
                  </Text>
                </TouchableOpacity>
              </View>
            </Animated.View>
          </Animated.View>
        </Modal>
      </View>
    </>
  );
}

const styles = StyleSheet.create({
  headerGradient: {
    shadowColor: '#000',
    shadowOffset: { width: 0, height: 2 },
    shadowOpacity: 0.1,
    shadowRadius: 3,
    elevation: 3,
  },
  profileCard: {
    shadowColor: '#000',
    shadowOffset: { width: 0, height: 2 },
    shadowOpacity: 0.1,
    shadowRadius: 3,
    elevation: 3,
  },
  profileImage: {
    shadowColor: '#000',
    shadowOffset: { width: 0, height: 2 },
    shadowOpacity: 0.2,
    shadowRadius: 3,
    elevation: 4,
  },
  statusDot: {
    shadowColor: '#000',
    shadowOffset: { width: 0, height: 1 },
    shadowOpacity: 0.2,
    shadowRadius: 2,
    elevation: 2,
  },
  section: {
    marginTop: 24,
  },
  sectionCard: {
    shadowColor: '#000',
    shadowOffset: { width: 0, height: 1 },
    shadowOpacity: 0.1,
    shadowRadius: 2,
    elevation: 2,
  },
  settingItem: {
    backgroundColor: 'transparent',
  },
  logoutButton: {
    shadowColor: '#EF4444',
    shadowOffset: { width: 0, height: 2 },
    shadowOpacity: 0.2,
    shadowRadius: 3,
    elevation: 3,
  },
  modalOverlay: {
    flex: 1,
    justifyContent: 'center',
    alignItems: 'center',
  },
  modalContainer: {
    width: '85%',
    padding: 20,
    borderRadius: 20,
    shadowColor: '#000',
    shadowOffset: {
      width: 0,
      height: 3,
    },
    shadowOpacity: 0.27,
    shadowRadius: 4.65,
    elevation: 6,
  },
}); <|MERGE_RESOLUTION|>--- conflicted
+++ resolved
@@ -62,13 +62,11 @@
   const [profileImage, setProfileImage] = React.useState<string | null>(null);
   const [showLogoutModal, setShowLogoutModal] = React.useState(false);
   const [modalAnimation] = React.useState(new Animated.Value(0));
-<<<<<<< HEAD
   const [faceRegistrationStatus, setFaceRegistrationStatus] = React.useState<{
     registered: boolean;
     enabled: boolean;
     loading: boolean;
   }>({ registered: false, enabled: true, loading: true });
-=======
   const [biometricSettings, setBiometricSettings] = React.useState<BiometricSettings>({
     enabled: false,
     required: false,
@@ -120,7 +118,6 @@
   };
 
   const currentColors = colors[theme];
->>>>>>> cebe7cc2
 
   React.useEffect(() => {
     setDarkMode(theme === "dark");
@@ -133,16 +130,13 @@
         useNativeDriver: true,
       })
     ).start();
-  }, [theme]);
+  }, [theme, floatingShapesAnim]);
 
   React.useEffect(() => {
     if (user?.id) {
       fetchProfileImage();
-<<<<<<< HEAD
       fetchFaceRegistrationStatus();
-=======
       fetchMFAStatus();
->>>>>>> cebe7cc2
     }
   }, [user?.id]);
 
@@ -165,7 +159,7 @@
         useNativeDriver: true,
       }).start();
     }
-  }, [showLogoutModal]);
+  }, [showLogoutModal, modalAnimation]);
 
   const fetchProfileImage = async () => {
     try {
@@ -181,7 +175,6 @@
     }
   };
 
-<<<<<<< HEAD
   const fetchFaceRegistrationStatus = async () => {
     try {
       setFaceRegistrationStatus(prev => ({ ...prev, loading: true }));
@@ -213,7 +206,9 @@
     } catch (error) {
       console.error("Error fetching face registration status:", error);
       setFaceRegistrationStatus(prev => ({ ...prev, loading: false }));
-=======
+    }
+  };
+
   const fetchMFAStatus = async () => {
     try {
       const response = await axios.get(
@@ -223,7 +218,6 @@
       setMfaEnabled(response.data.enabled || false);
     } catch (error) {
       console.error("Error fetching MFA status:", error);
->>>>>>> cebe7cc2
     }
   };
 
@@ -232,7 +226,6 @@
     toggleTheme();
   };
 
-<<<<<<< HEAD
   const handleFaceRegistration = () => {
     router.push("/(dashboard)/employee/face-registration" as any);
   };
@@ -277,7 +270,6 @@
 
     handleDeepLink();
   }, [faceRegistrationStatus.loading, faceRegistrationStatus.registered]);
-=======
   const checkBiometricAvailability = async () => {
     try {
       console.log('Checking biometric availability...');
@@ -418,7 +410,6 @@
         return 'fingerprint';
     }
   };
->>>>>>> cebe7cc2
 
   const settingsSections: SettingSection[] = [
     {
@@ -492,7 +483,7 @@
         {
           icon: "two-factor-authentication",
           title: "Two-Factor Authentication",
-          subtitle: "Use email verification codes for additional security",
+          subtitle: mfaLoading ? "Updating..." : "Use email verification codes for additional security",
           type: "switch",
           value: mfaEnabled,
           onChange: handleMFAToggle,
@@ -605,55 +596,8 @@
                 transform: [{ translateY: floatingOffset }],
               }}
             />
-<<<<<<< HEAD
-          </TouchableOpacity>
-          <Text
-            className={`text-xl font-bold ${theme === "dark" ? "text-white" : "text-gray-900"
-              }`}
-          >
-            Settings
-          </Text>
-          <View style={{ width: 40 }} />
-        </View>
-      </LinearGradient>
-
-      <View
-        className={`mx-4 mt-4 p-4 rounded-2xl ${theme === "dark" ? "bg-gray-800" : "bg-white"
-          }`}
-        style={styles.profileCard}
-      >
-        <View className="flex-row items-center">
-          <View className="relative">
-            {profileImage ? (
-              <Image
-                source={{ uri: `data:image/jpeg;base64,${profileImage}` }}
-                className="w-20 h-20 rounded-full"
-                style={styles.profileImage}
-              />
-            ) : (
-              <View
-                className="w-20 h-20 rounded-full bg-blue-500 items-center justify-center"
-                style={styles.profileImage}
-              >
-                <Text className="text-white text-3xl font-bold">
-                  {user?.name?.charAt(0).toUpperCase()}
-                </Text>
-              </View>
-            )}
-            <View
-              className="absolute bottom-0 right-0 w-6 h-6 rounded-full bg-green-500 border-2 border-white"
-              style={styles.statusDot}
-            />
-          </View>
-          <View className="ml-4 flex-1">
-            <Text
-              className={`text-xl font-bold mb-1 ${theme === "dark" ? "text-white" : "text-gray-900"
-                }`}
-              numberOfLines={1}
-=======
-
-            {/* Sky square */}
-            <Animated.View
+             {/* Sky square */}
+             <Animated.View
               style={{
                 position: "absolute",
                 bottom: height * 0.25,
@@ -741,7 +685,6 @@
                 borderWidth: 1,
                 borderColor: currentColors.border,
               }}
->>>>>>> cebe7cc2
             >
               <Ionicons
                 name="arrow-back"
@@ -750,11 +693,6 @@
               />
             </TouchableOpacity>
             <Text
-<<<<<<< HEAD
-              className={`text-sm ${theme === "dark" ? "text-gray-400" : "text-gray-600"
-                }`}
-              numberOfLines={1}
-=======
               style={{
                 fontSize: 20,
                 fontWeight: "700",
@@ -766,7 +704,6 @@
                 textShadowOffset: { width: 0, height: 1 },
                 textShadowRadius: 2,
               }}
->>>>>>> cebe7cc2
             >
               Settings
             </Text>
@@ -834,14 +771,6 @@
                 </View>
               )}
               <View
-<<<<<<< HEAD
-                className={`px-2 py-1 rounded-full ${theme === "dark" ? "bg-blue-900/50" : "bg-blue-100"
-                  }`}
-              >
-                <Text
-                  className={`text-xs ${theme === "dark" ? "text-blue-300" : "text-blue-800"
-                    }`}
-=======
                 style={[
                   styles.statusDot,
                   {
@@ -898,7 +827,6 @@
                     borderWidth: 1,
                     borderColor: currentColors.primary,
                   }}
->>>>>>> cebe7cc2
                 >
                   <Text
                     style={{
@@ -915,53 +843,6 @@
           </View>
         </View>
 
-<<<<<<< HEAD
-      <ScrollView className="flex-1 px-4" showsVerticalScrollIndicator={false}>
-        {settingsSections.map((section, index) => (
-          <View key={index} style={styles.section}>
-            <Text
-              className={`text-sm font-semibold mb-2 px-1 ${theme === "dark" ? "text-gray-400" : "text-gray-500"
-                }`}
-            >
-              {section.title}
-            </Text>
-            <View
-              className={`rounded-2xl overflow-hidden ${theme === "dark" ? "bg-gray-800" : "bg-white"
-                }`}
-              style={styles.sectionCard}
-            >
-              {section.items.map((item, itemIndex) => (
-                <TouchableOpacity
-                  key={itemIndex}
-                  className={`flex-row items-center justify-between p-4 ${itemIndex < section.items.length - 1 ? "border-b" : ""
-                    } ${theme === "dark" ? "border-gray-700" : "border-gray-100"
-                    }`}
-                  onPress={"action" in item ? item.action : undefined}
-                  style={styles.settingItem}
-                >
-                  <View className="flex-row items-center flex-1">
-                    <View
-                      className={`w-8 h-8 rounded-full items-center justify-center ${theme === "dark" ? "bg-gray-700" : "bg-gray-100"
-                        }`}
-                    >
-                      <Ionicons
-                        name={item.icon}
-                        size={20}
-                        color={theme === "dark" ? "#FFFFFF" : "#374151"}
-                      />
-                    </View>
-                    <View className="ml-3 flex-1">
-                      <Text
-                        className={`text-base font-medium ${theme === "dark" ? "text-white" : "text-gray-900"
-                          }`}
-                      >
-                        {item.title}
-                      </Text>
-                      {item.subtitle && (
-                        <Text
-                          className={`text-sm mt-0.5 ${theme === "dark" ? "text-gray-400" : "text-gray-500"
-                            }`}
-=======
         <ScrollView
           style={{ flex: 1, paddingHorizontal: 16 }}
           showsVerticalScrollIndicator={false}
@@ -1057,7 +938,6 @@
                             fontWeight: "500",
                             color: currentColors.text,
                           }}
->>>>>>> cebe7cc2
                         >
                           {item.title}
                         </Text>
@@ -1142,43 +1022,12 @@
           </View>
         </ScrollView>
 
-<<<<<<< HEAD
-        <TouchableOpacity
-          className="mx-4 my-6 p-4 rounded-2xl bg-red-500 flex-row items-center justify-center"
-          style={styles.logoutButton}
-          onPress={handleLogout}
-        >
-          <Ionicons name="log-out-outline" size={24} color="#FFFFFF" />
-          <Text className="text-white font-semibold text-lg ml-2">Logout</Text>
-        </TouchableOpacity>
-        <View className="items-center mb-8">
-          <Text className="text-gray-500 text-sm">
-            Version {process.env.EXPO_PUBLIC_APP_VERSION}
-          </Text>
-        </View>
-      </ScrollView>
-
-      <Modal
-        visible={showLogoutModal}
-        transparent
-        animationType="none"
-        onRequestClose={() => setShowLogoutModal(false)}
-      >
-        <Animated.View
-          style={[
-            styles.modalOverlay,
-            {
-              opacity: modalAnimation,
-              backgroundColor: 'rgba(0, 0, 0, 0.5)',
-            }
-          ]}
-=======
+
         <Modal
           visible={showLogoutModal}
           transparent
           animationType="none"
           onRequestClose={() => setShowLogoutModal(false)}
->>>>>>> cebe7cc2
         >
           <Animated.View
             style={[
@@ -1241,30 +1090,6 @@
                   Logout Confirmation
                 </Text>
               </View>
-<<<<<<< HEAD
-              <Text className={`text-xl font-bold ${theme === "dark" ? "text-white" : "text-gray-900"}`}>
-                Logout Confirmation
-              </Text>
-            </View>
-
-            <Text className={`text-center my-4 px-4 ${theme === "dark" ? "text-gray-300" : "text-gray-600"}`}>
-              Are you sure you want to logout from your account?
-            </Text>
-
-            <View className="flex-row mt-2 px-2">
-              <TouchableOpacity
-                onPress={() => setShowLogoutModal(false)}
-                className={`flex-1 py-3 mr-2 rounded-xl ${theme === "dark" ? "bg-gray-700" : "bg-gray-200"}`}
-              >
-                <Text className={`text-center font-semibold ${theme === "dark" ? "text-white" : "text-gray-800"}`}>
-                  Cancel
-                </Text>
-              </TouchableOpacity>
-
-              <TouchableOpacity
-                onPress={confirmLogout}
-                className="flex-1 py-3 ml-2 rounded-xl bg-red-500"
-=======
 
               <Text
                 style={{
@@ -1285,7 +1110,6 @@
                   marginTop: 8,
                   paddingHorizontal: 8,
                 }}
->>>>>>> cebe7cc2
               >
                 <TouchableOpacity
                   onPress={() => setShowLogoutModal(false)}
